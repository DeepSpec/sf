--- conflicted
+++ resolved
@@ -1,8 +1,4 @@
-<<<<<<< HEAD
-all: 8.15 dev
-=======
 all: 8.15 8.16 dev
->>>>>>> abab8263
 
 %:      IMAGE=ysli/sfdev:$@
 %:      DOCKERFILE=Dockerfile.$@
